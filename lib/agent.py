import time
from email import encoders
from llama_index.core.agent.workflow import FunctionAgent
import shutil
from llama_index.core.node_parser import SentenceSplitter
from llama_index.embeddings.gemini import GeminiEmbedding
from llama_index.readers.web import SimpleWebPageReader
import datetime
from .QueryTypes import QueryTypes
from .rate_limited_gemini import RateLimitedGemini
from .FileDecoder import get_file_content
from dotenv import load_dotenv
import os
from .FileEncoder import write_file_content
from llama_index.core.tools import FunctionTool
from llama_index.core.memory import ChatMemoryBuffer
from pathlib import Path
from llama_index.core import (
    VectorStoreIndex,
    StorageContext,
    load_index_from_storage,
    Settings,
Document,
)
from .firebase import get_user_google_access_token
from llama_index.readers.file import PyMuPDFReader
import re
import json
from datetime import datetime
import base64
from email.message import EmailMessage
from email.mime.multipart import MIMEMultipart
from email.mime.base import MIMEBase
import mimetypes
from google.oauth2.credentials import Credentials as GoogleCredentials
from googleapiclient.discovery import build
from googleapiclient.errors import HttpError
import traceback # Ensure traceback is imported for error logging


load_dotenv()
GeminiKey = os.getenv("GeminiKey")

AGENT_WORKER_LLM_MODEL = "gemini-2.5-flash-preview-05-20"

llm = RateLimitedGemini(
    model=AGENT_WORKER_LLM_MODEL,
    api_key=GeminiKey,
)


autonomous_system_prompt = (
    "You are a highly capable assistant skilled in file processing and task delegation. You can load various file types, query their content, create new files, and manage sub-agents for complex tasks. Your primary directive is to ensure accuracy, completeness, and adherence to instructions in all your operations through rigorous self-assessment and verification, and to complete all planned actions for a user's request within a turn before responding.\n\n"

    "**GATHERING REQUIRED INFORMATION FROM USER:**\n"
    "If, at any point during a task, you determine that you need specific information from the user to proceed or complete the task, you MUST use the `get_text_input` tool.\n"
    "If you need *multiple* distinct pieces of information, you MUST ask for EACH piece INDIVIDUALLY using a separate call to `get_text_input`.\n"
    "For each call to `get_text_input`, formulate a clear and specific prompt that asks for *only* one piece of information.\n"
    "For example, instead of asking \"Please provide the name and address:\", you should make two separate calls:\n"
    "1. Use `get_text_input` with the prompt: \"Please provide the full name:\"\n"
    "2. After receiving the response, use `get_text_input` again with the prompt: \"Please provide the address:\"\n"
    "Identify all necessary information you need and collect it piece by piece using individual, specific prompts via `get_text_input` before proceeding with the task that requires this information.\n\n"
    "When a task requires filling in information (e.g., in a document, email, or other output), you MUST first identify *all* the specific pieces of information needed from the user.\n"
    "To identify needed information, carefully analyze the user's request and, if applicable, the content of any relevant documents (loaded using `load_file_document`). You may need to use `query_item_document` to extract details about required fields or placeholders.\n"
    "Once you have identified the distinct pieces of information required, you MUST use the `get_text_input` tool to ask for EACH piece INDIVIDUALLY. Formulate a clear and specific prompt for each single piece of information you need.\n"
    "For example, if you need a name, an address, and a date, you would make three separate calls to `get_text_input`:\n"
    "1. Use `get_text_input` with the prompt: \"Please provide the full name:\"\n"
    "2. After receiving the response, use `get_text_input` again with the prompt: \"Please provide the full address:\"\n"
    "3. After receiving that response, use `get_text_input` again with the prompt: \"Please provide the date (YYYY-MM-DD):\"\n"
    "Collect *all* necessary information from the user using this individual prompting method before proceeding with any steps that require this collected data (e.g., creating a document, sending an email).\n\n"

    "**FILE PATHS:**\n"
    "When a user provides a file path like 'Dir/file.txt' or 'file.json', use that path directly with your tools. Your tools resolve paths relative to the agent's current working directory (CWD). For example, if the user says 'load Backend/config.json' and your CWD is '/home/dev/Projects/MyProject', your tools will look for '/home/dev/Projects/MyProject/Backend/config.json'. If the user says 'load config.json' and your CWD is '/home/dev/Projects/Backend', tools will look for '/home/dev/Projects/Backend/config.json'. Do not try to second-guess paths unless a tool returns a file not found error, in which case, state the path you tried.\n\n"

    "**TASK ANALYSIS AND DELEGATION (PLANNING PHASE):**\n"
    "For each user request, first analyze its complexity and plan your actions:\n"
    "1.  **Analyze Goal:** Thoroughly understand the user's overall goal.\n"
    "2.  **Identify Sub-tasks:** Determine if the request can be broken down into smaller, distinct sub-tasks. For each sub-task, decide if it requires delegation to a sub-agent, direct execution by you using a tool (e.g., `write_file`), or direct processing by you.\n"
    "3.  **Formulate Plan:** Create a logical sequence of these sub-tasks necessary to fulfill the user's request for the current turn.\n\n"

    "**TURN EXECUTION AND FINAL RESPONSE PROTOCOL:**\n"
    "You MUST process the user's request by executing your plan fully within the current interaction turn, if feasible. Your interaction with the user should appear synchronous per turn.\n"
    "1.  **Sequential Execution of Plan:** Execute the sub-tasks in your plan one by one.\n"
    "2.  **Await Tool/Sub-agent Completion:** When you call any tool (e.g., `write_file`, `query_item_document`, `send_email`) or a sub-agent (`call_specific_sub_agent`), you MUST wait for that tool or sub-agent to fully complete its operation and return its actual result string (e.g., a success message with a file path, data extracted, an error message, or a sub-agent's response). Tools and sub-agents will signal their completion through their return value.\n"
    "3.  **Use Actual Tool/Sub-agent Results:** The string returned by a tool or sub-agent is its definitive output for that call. You MUST use this specific output (e.g., an actual file path from a file writing tool, data from a query tool) to inform your next action, for verification, or to populate arguments for subsequent tool calls (like using an actual file path for an email attachment). Do not guess or assume outputs before they are returned by the tool/sub-agent.\n"
    "4.  **Verify Each Sub-task:** After each sub-task (tool call, sub-agent call, or internal processing step) completes and returns its result, you MUST critically evaluate this result using the 'COMPREHENSIVE VERIFICATION AND SELF-CORRECTION' checklist below. Ensure it is complete, correct, relevant, and adheres to instructions *before proceeding to the next step in your plan* or to formulating the final response.\n"
    "5.  **Comprehensive Final Response for the Turn:** Only after all planned sub-tasks for the user's request in the current turn have been executed, their actual results obtained, and each result verified, should you synthesize all information and generate a single, comprehensive final response to the user. This response should clearly state what was achieved (e.g., 'The file 'X.txt' has been created at [full_path_to_X.txt] and an email with this attachment has been sent to Y.') or report any unrecoverable errors that prevented completion of parts of the request.\n"
    "6.  **No Premature Status Updates as Final Response:** CRITICALLY, do NOT provide interim status updates (e.g., 'I am currently creating the file, please wait.' or 'Processing your request...') as your *final answer for the turn*. Your final answer must reflect the *outcome* of all completed work for that turn. If a complex, multi-step user request is genuinely too large to fully complete in one turn, your final response should detail what specific sub-tasks *were fully completed and verified*, what their outputs were, and what explicitly remains for a subsequent turn. However, always aim to complete the user's immediate request fully within the current turn if feasible.\n\n"

    "**SUB-AGENT MANAGEMENT (If delegating):**\n"
    "1.  **Check Existing Sub-agents:** Use the `list_sub_agents` tool to see if a suitable sub-agent already exists for a sub-task.\n"
    "2.  **Create Sub-agent (if needed):** If no suitable sub-agent exists, use the `create_new_sub_agent` tool. Provide a descriptive name and a clear `system_prompt_for_subagent` defining its specific role and expertise for the sub-task.\n"
    "3.  **Call Sub-agent:** Use the `call_specific_sub_agent` tool, providing the sub-agent's name and the specific `task_for_subagent`. Await its completion and result as per 'TURN EXECUTION AND FINAL RESPONSE PROTOCOL'.\n"
    "4.  **Synthesize Results:** Once all necessary sub-tasks (including those by sub-agents) are completed and verified, synthesize their results to form the final response to the user.\n\n"

    "**RESPONSE VERIFICATION AND QUALITY CONTROL:**\n"
    "After executing any tool that involves interaction with a sub-model (like the main LLM generating content or a query engine) or a sub-agent (`call_specific_sub_agent`), you MUST critically evaluate the returned response before proceeding. This is a crucial step to ensure the quality and correctness of your work and the reliability of information received from other models/agents.\n\n"
    "1.  **Assess Relevance:** Does the response directly address the query or task given to the tool/sub-agent?\n"
    "2.  **Check Completeness:** Does the response provide all the information or output expected from the tool/sub-agent?\n"
    "3.  **Verify Correctness:** Based on the context, the original user request, and your understanding, does the information or output appear accurate and free of obvious errors? Cross-reference with other available information if possible.\n"
    "4.  **Evaluate Adherence to Instructions:** Did the sub-model/sub-agent follow the specific instructions provided in the tool call or its system prompt? (e.g., for file creation, check if the generated content matches the request and the file type is appropriate).\n\n"
    "If a response is unsatisfactory (irrelevant, incomplete, incorrect, or fails to follow instructions), attempt to diagnose the problem. You may need to:\n"
    "-   Refine your understanding of the required output or the user's request.\n"
    "-   Adjust the parameters or query for a retry of the tool call if the issue seems transient or due to a simple error in the request.\n"
    "-   If calling a sub-agent, consider if its system prompt or the task provided to it was sufficiently clear. Note that you cannot directly modify sub-agent prompts after creation, but you can refine the task you send to them.\n"
    "-   If retrying is not feasible or successful, or if the issue indicates a limitation of the tool/sub-model/sub-agent, note the issue in your internal state and adjust your subsequent steps or final response accordingly. Do not proceed as if the unsatisfactory output was correct. Report significant issues or limitations to the user in your final response if they impact task completion or accuracy.\n\n"

    "**TASK: FILE CREATION:**\n"
    "When a user asks to create a file (e.g., 'create a text file', 'write a JSON config', 'make a DOCX document'), you MUST follow this procedure:\n"
    "1.  **Identify File Type and Path:** Determine the desired file type (e.g., .txt, .json, .docx, .html) and the requested file path from the user's request.\n"
    "2.  **Generate Exact Content:** Use your main LLM capabilities to generate the *complete and exact* text content that should be written to the file. Ensure the content is correctly formatted for the target file type (e.g., valid JSON for a .json file, appropriate text structure for a .docx file). Do NOT include any conversational filler or markdown formatting around the content itself.\n"
    "3.  **Write File:** Use the `write_file` tool. Provide the determined `file_path` and the `content` you generated in step 2. Await the tool's result.\n"
    "4.  **Verify Outcome:** Critically evaluate the result returned by the `write_file` tool based on the **RESPONSE VERIFICATION AND QUALITY CONTROL** guidelines. Check if the tool reported success and note the path where the file was saved.\n"
    "5.  **Report Outcome:** Your final response to the user must confirm task completion. State the path to the newly created file. Report the outcome of the verification step, noting if the file was created successfully.\n\n"
)

PDF_CONTEXT_LLM_MODEL = "gemini-2.5-flash-preview-05-20"
PDF_CONTEXT_LLM_TEMP = 0.1
PDF_EMBED_MODEL_NAME = "models/embedding-001"
PDF_CHUNK_SIZE = 512
PDF_CHUNK_OVERLAP = 50
ITEM_SIMILARITY_TOP_K = 4
PDF_PERSIST_BASE_DIR_NAME = "agent_pdf_storage"
PDF_TYPE = "pdf"
FILE_TYPE = "file"
URL_TYPE = "url"

class Agent:
    def __init__(self, server, system_prompt: str = autonomous_system_prompt, name: str = "Main_Agent", verbose: bool = False):
        self.name = name
        self.server = server
        self.tools = []
        self.verbose = verbose
        self.SubWorkers = {}
        self._add_tools()
        self.query_engines = {}
        self.persist_base_dir = Path(f"./{PDF_PERSIST_BASE_DIR_NAME}")
        self.persist_base_dir.mkdir(parents=True, exist_ok=True)
        self._pdf_settings_configured = False
        self._email_settings_configured = False
<<<<<<< HEAD
        self.writing_output_dir = Path(f"./{WRITING_OUTPUT_BASE_DIR_NAME}")
        self.writing_output_dir.mkdir(parents=True, exist_ok=True)
        self.plan = ""

        self.writing_llm = RateLimitedGemini(
            model_name=WRITING_LLM_MODEL, # Corrected parameter name
            api_key=GeminiKey,
            temperature=WRITING_LLM_TEMP
        )

=======
>>>>>>> 8ee50f18106198084d7088798cf7417704830ad5
        self.worker = FunctionAgent(
            tools=self.tools,
            llm=llm,
            system_prompt=system_prompt,)

        self.memory = ChatMemoryBuffer.from_defaults(token_limit=390000)
        print(f"Initialized '{self.name}' and {len(self.tools)} tools.")

    def _add_tools(self):
        """Helper method to create and add tools for the agent."""

        # --- Sub-agent management tools (from original codebase) ---
        def _list_sub_agents_tool_func() -> str:
            if self.verbose: print(f"--- [{self.name}] Tool 'list_sub_agents' called ---")
            return self.ListSubAgents()

        list_sub_agents_tool = FunctionTool.from_defaults(
            fn=_list_sub_agents_tool_func,
            name="list_sub_agents",
            description="Lists the names of all currently available sub-agents that can be called for specialized tasks."
        )
        self.tools.append(list_sub_agents_tool)

        def _create_sub_agent_tool_func(name: str, system_prompt_for_subagent: str) -> str:
            if self.verbose: print(f"--- [{self.name}] Tool 'create_new_sub_agent' called with name: {name} ---")
            return self.CreateSubAgent(name=name, system_prompt=system_prompt_for_subagent)

        create_sub_agent_tool = FunctionTool.from_defaults(
            fn=_create_sub_agent_tool_func,
            name="create_new_sub_agent",
            description=(
                "Creates a new specialized sub-agent. Use this when a new, distinct expertise is required that existing sub-agents don't cover. "
                "You need to provide a unique 'name' for the new sub-agent (which will be prefixed by this agent's name, e.g., if this agent is 'Main' and you provide 'Math', it becomes 'Main/Math') "
                "and a 'system_prompt_for_subagent' that defines its role and expertise. "
                "Example: create_new_sub_agent(name='MathExpert', system_prompt_for_subagent='You are an expert in advanced calculus and algebra.')"
            )
        )
        self.tools.append(create_sub_agent_tool)

        async def _call_sub_agent_tool_func(sub_agent_name: str, task_for_subagent: str) -> str:
            if self.verbose: print(f"--- [{self.name}] Tool 'call_specific_sub_agent' called for '{sub_agent_name}' with task: '{task_for_subagent[:70]}...' ---")
            # Logic from original codebase to correctly qualify sub-agent name
            full_sub_agent_name = sub_agent_name if "/" in sub_agent_name else f"{self.name}/{sub_agent_name}"
            return await self.CallSubAgent(name=full_sub_agent_name, task=task_for_subagent)

        call_sub_agent_tool = FunctionTool.from_defaults(
            fn=_call_sub_agent_tool_func, # This is async
            name="call_specific_sub_agent",
            description=(
                "Delegates a specific 'task_for_subagent' to a sub-agent identified by 'sub_agent_name'. "
                "First, ensure the sub-agent exists (e.g., using 'list_sub_agents' or if it was recently created). "
                "Then, provide the name of the sub-agent (e.g., 'MathExpert' if it's a direct sub-agent, or a full path like 'ParentAgent/MathExpert' if known) and the detailed task for it to perform. "
                "This is useful for explicitly directing tasks to known sub-agents."
            )
        )
        self.tools.append(call_sub_agent_tool)

        def _get_current_datetime_with_timezone_func() -> str:
            """
            Retrieves the current local date and time, including the timezone name and UTC offset.
            """
            if self.verbose: print(f"--- [{self.name}] Tool 'get_current_datetime_with_timezone' called ---")
            
            now_local = datetime.datetime.now().astimezone()
            # Format: YYYY-MM-DD HH:MM:SS TIMEZONE_NAME (UTC_OFFSET)
            # Example: 2023-10-27 15:30:45 PDT (-0700)
            # Or using ISO 8601 format which is more standard:
            # formatted_dt = now_local.isoformat()
            # Example: 2023-10-27T15:30:45.123456-07:00

            # Let's use a clear, human-readable format that includes the timezone name
            formatted_dt = now_local.strftime("%Y-%m-%d %H:%M:%S %Z (%z)")
            
            return f"The current date and time is: {formatted_dt}"

        current_datetime_tool = FunctionTool.from_defaults(
            fn=_get_current_datetime_with_timezone_func,
            name="get_current_datetime_with_timezone",
            description=(
                "Provides the current system date and time, including the local timezone name and UTC offset. "
                "Use this when you need to know the exact current moment for logging, timestamping, "
                "or responding to time-sensitive queries."
            )
        )
        self.tools.append(current_datetime_tool)

        # --- URL Functionality Tools ---
        def _load_url_document_tool_func(url: str, url_id: str) -> str:
            if self.verbose: print(f"--- [{self.name}] Tool 'load_url_document' called with path: {url}, id: {url_id} ---")
            ret = self.load_and_index_Url(url=url, url_id=url_id)
            if not ret:
                ret = "The load url document tool failed to return data"
            return ret

        load_url_tool = FunctionTool.from_defaults(
            fn=_load_url_document_tool_func,
            name="load_url",
            description=(
                "Loads and indexes a website from a given url for future querying. "
                "Required arguments: 'url' (string, the full or relative url to the website), "
                "'url_id' (string, a unique identifier you assign to this URL, e.g., 'site1', 'sportscars2'). This ID will be used for querying and listing. create one yourself without asking"
                "Returns a status message. After successful loading, the website can be queried using its 'url_id'."
            )
        )
        self.tools.append(load_url_tool)

        # --- PDF Functionality Tools ---
        # --- File Functionality Tools (replaces PDF tools) ---
        def _load_file_document_tool_func(file_path: str, item_id: str, force_reindex: bool = False) -> str:
            if self.verbose: print(f"--- [{self.name}] Tool 'load_file_document' called with path: {file_path}, id: {item_id}, force_reindex: {force_reindex} ---")
            return self.load_and_index_item(file_path_str=file_path, item_id=item_id, force_reindex=force_reindex)

        load_file_tool = FunctionTool.from_defaults(
            fn=_load_file_document_tool_func,
            name="load_file_document",
            description=(
                "Loads and indexes a document from a given file path for future querying. "
                "This tool uses FileDecoder to support various formats including PDF, DOCX, XLSX, PPTX, TXT, HTML, and others. "
                "Required arguments: 'file_path' (string, the full or relative path to the file), "
                "'item_id' (string, a unique identifier you assign to this file, e.g., 'report1', 'spreadsheet_data'). This ID will be used for querying and listing. create one yourself without asking"
                "Optional argument: 'force_reindex' (boolean, defaults to False. If True, any existing index for this item_id will be deleted and rebuilt from the file). "
                "Returns a status message. After successful loading, the file content can be queried using its 'item_id'."
            )
        )
        self.tools.append(load_file_tool)

        def _query_item_document_tool_func(item_id: str, query_text: str) -> str:
            if self.verbose: print(f"--- [{self.name}] Tool 'query_item_document' called with id: {item_id}, query: '{query_text[:70]}...' ---")
            return self.query_indexed_item(item_id=item_id, query_text=query_text)

        query_item_tool = FunctionTool.from_defaults(
            fn=_query_item_document_tool_func,
            name="query_item_document",
            description=(
                "Queries a previously loaded document using its assigned id. "
                "Required arguments: 'item_id' (string, the identifier used when loading the document), "
                "'query_text' (string, the question or query about the document content). "
                "Returns the answer found in the document or an error message if the item_id is not found or an error occurs during querying."
            )
        )
        self.tools.append(query_item_tool)

        def _list_loaded_items_tool_func() -> str:
            if self.verbose: print(f"--- [{self.name}] Tool 'list_loaded_items' called ---")
            return self.list_loaded_pdfs() # Note: Function name is still list_loaded_pdfs but now lists all items

        list_items_tool = FunctionTool.from_defaults(
            fn=_list_loaded_items_tool_func,
            name="list_loaded_items",
            description="Lists the unique IDs of all documents that are currently active in memory and available for querying."
        )
        self.tools.append(list_items_tool)

        # --- NEW WAIT TOOL ---
        def _wait_seconds_tool_func(seconds: int) -> str:
            """
            Pauses the agent's execution for a specified number of seconds.
            Args:
                seconds (int): The number of seconds to wait. Must be a positive integer.
            Returns:
                str: A confirmation message.
            """
            if self.verbose:
                print(f"--- [{self.name}] Tool 'wait_seconds' called, waiting for {seconds} seconds. ---")

            try:
                s = int(seconds)
                if s <= 0:
                    return "Error: Wait duration must be a positive number of seconds."
                if s > 300:  # Optional: Set a reasonable upper limit for safety
                    print(
                        f"--- [{self.name}] Warning: Wait duration {s} is very long. Capping at 300 seconds for safety. ---")
                    s = 300

                time.sleep(s)
                msg = f"Successfully waited for {s} seconds."
                if self.verbose:
                    print(f"--- [{self.name}] {msg} ---")
                return msg
            except ValueError:
                return "Error: Invalid input for seconds. Please provide an integer."
            except Exception as e:
                error_msg = f"Error during wait: {str(e)}"
                if self.verbose:
                    print(f"--- [{self.name}] {error_msg} ---")
                return error_msg

        wait_seconds_tool = FunctionTool.from_defaults(
            fn=_wait_seconds_tool_func,
            name="wait_seconds",
            description=(
                "Pauses the agent's execution for a specified number of seconds. "
                "Use this tool if you need to introduce a delay, for example, to wait for an external process to complete, "
                "to respect a rate limit not handled by other means, or to implement a cooldown period. "
                "Required argument: 'seconds' (integer, the duration to wait in seconds, e.g., 5 for five seconds). "
                "Keep the wait time reasonable (e.g., 1 to 60 seconds typically, max 300)."
            )
        )
        self.tools.append(wait_seconds_tool)

        # --- END OF NEW WAIT TOOL ---

        async def _create_document_tool_func(document_description: str, requested_filename: str) -> str:
            if self.verbose: print(f"--- [{self.name}] Tool 'create_document_from_description' called with description: '{document_description[:70]}...' ---")
            return self._create_document_from_description_internal(
                document_description=document_description,
                requested_filename=requested_filename
            )

        write_file_tool = FunctionTool.from_defaults(
            fn=self._create_document_from_description_internal, # Renamed function internally
            name="write_file",
            description=(
                "Writes the exact provided 'content' to a file at the specified 'file_path'. "
                "This tool uses the integrated file writing functionality to create or overwrite files. "
                "Required arguments: 'file_path' (string, the full or relative path where the file should be written), "
                "'content' (string, the exact content to write to the file). "
                "Returns a status message indicating success or failure, including the absolute path on success."
            )
        )
        self.tools.append(write_file_tool)

        # --- Email Functionality Tools ---
        # Note: These tools now signal if a Google Access Token is required.
        # The agent's LLM should be prompted to use the get_cli_text_input tool
        # to obtain the token from the user if the response indicates it's needed.
        def _send_email_tool_func(recipient: str, subject: str, body: str, attachment_paths: str = "") -> str:
            """Sends an email using the Gmail API."""
            if self.verbose: print(f"--- [{self.name}] Tool 'send_email' called to {recipient} ---")
            return self._send_email_internal(recipient=recipient, subject=subject, body=body, attachment_paths=attachment_paths)

        send_email_tool = FunctionTool.from_defaults(
            fn=_send_email_tool_func,
            name="send_email",
            description=(
                "Sends an email to a specified recipient with a given subject and body. "
                "Requires a valid Google access token for the user. "
                "Required arguments: 'recipient' (string, the email address of the recipient), "
                "'subject' (string, the subject line of the email), "
                "'body' (string, the main content of the email). "
                "Optional argument: 'attachment_paths' (string, a comma-separated string of file paths to attach, e.g., '/path/to/file1.pdf,/path/to/file2.txt'). "
            )
        )
        self.tools.append(send_email_tool)

        def _draft_email_tool_func(recipient: str, subject: str, body: str, attachment_paths: str = "") -> str:
            """Creates an email draft using the Gmail API."""
            if self.verbose: print(f"--- [{self.name}] Tool 'draft_email' called for {recipient} ---")
            return self._draft_email_internal(recipient=recipient, subject=subject, body=body, attachment_paths=attachment_paths)

        draft_email_tool = FunctionTool.from_defaults(
            fn=_draft_email_tool_func,
            name="draft_email",
            description=(
                "Creates an email draft for a specified recipient with a given subject and body. "
                "Requires a valid Google access token for the user. "
                "Required arguments: 'recipient' (string, the email address of the recipient), "
                "'subject' (string, the subject line of the email), "
                "'body' (string, the main content of the email). "
                "Optional argument: 'attachment_paths' (string, a comma-separated string of file paths to attach, e.g., '/path/to/file1.pdf,/path/to/file2.txt'). "
            )
        )
        self.tools.append(draft_email_tool)

        def _schedule_task_tool_func(prompt: str, scheduled_time_iso: str) -> str:
            """schedules a task for later execution."""
            if self.verbose: print(f"--- [{self.name}] Tool 'schedule_task' called for task {str} ---")
            return self._schedule_task_internally(prompt, scheduled_time_iso)

        schedule_task_tool = FunctionTool.from_defaults(
            fn=_schedule_task_tool_func,
            name="schedule_task",
            description=(
                "Schedules a task the will be given to you to execute at a given time. "
                "Required arguments: 'prompt' (string, The prompt string for the new task.), "
                "'scheduled_time_iso' (string, The scheduled time in ISO 8601 format (e.g., 2024-03-15T10:00:00Z).)."
                "Returns a string containing A dictionary with status, message, and task_id if successful."
            )
        )
        self.tools.append(schedule_task_tool)

        # --- CLI Input Tool ---
        cli_input_tool = FunctionTool.from_defaults(
            fn=self._get_text_input_tool_func,
            name="get_text_input",
            description=(
                "Prompts the user via the command line for additional text input. "
                "Use this tool when you need more information from the user to complete a task. "
                "Required argument: 'prompt' what info do you need?."
                "Returns a string containing the user's input"
            )
        )
        self.tools.append(cli_input_tool)

        def _create_plan_tool_func(self, plan: str) -> str:  # Added self here as it's a method
            """Creates/stores a plan for a task."""
            self.plan = plan  # Assuming self.plan is an attribute of your agent class
            return "Plan successfully created and stored."

        create_plan_tool = FunctionTool.from_defaults(
            fn=self._create_plan_tool_func,  # Corrected to use the intended function and made it a method call
            name="create_plan",  # Changed name to snake_case for consistency, but "create plan" works if preferred
            description=(
                "Stores a provided step-by-step plan for the agent's current task. "
                "Requires a 'plan' argument as a string containing the full, pre-defined plan text. "
                "Use this tool to explicitly set the agent's action sequence when the plan has "
                "already been determined or provided (e.g., by a user or another process), "
                "rather than requiring the agent to generate the plan itself. "
                "The agent will then use this stored plan to guide its execution."
            )
        )
        self.tools.append(create_plan_tool)

        def _view_check_tool_func(self, doCheck= bool) -> str:  # Added self here as it's a method
            """
            Reviews the current execution plan. Optionally marks the current 'NEXT' step as 'DONE'
            and advances to the subsequent step if 'mark_current_step_as_done' is True.
            """
            if not self.plan or not self.parsed_plan_steps:
                # This check handles the case where _create_plan was not called or failed to parse
                if not self.plan:
                    return "No plan has been created yet. Use 'create_plan' to set a plan first."
                else: # self.plan exists but self.parsed_plan_steps is empty
                    return "A plan string exists, but it could not be parsed into actionable steps. Please check the plan format or recreate it."

            num_steps = len(self.parsed_plan_steps)
            response_parts = []

            # Action: Mark step as done (if requested and applicable)
            if doCheck:
                if self.current_step_index < num_steps:
                    # The step at current_step_index is the one being marked done
                    completed_step_text = self.parsed_plan_steps[self.current_step_index]
                    response_parts.append(f"Marking Step {self.current_step_index + 1} ('{completed_step_text}') as DONE.")
                    self.last_completed_step_index = self.current_step_index
                    self.current_step_index += 1 # Advance to the next step
                elif self.current_step_index >= num_steps and self.last_completed_step_index == num_steps - 1:
                    response_parts.append("All plan steps have already been completed. No further steps to mark done.")
                else:
                    response_parts.append("Cannot mark step as done: Already at the end of the plan, or no steps were pending to be marked.")
            else:
                if self.last_completed_step_index == -1 and self.current_step_index == 0:
                    response_parts.append("Viewing initial plan. No steps marked done yet.")
                elif self.last_completed_step_index >= 0:
                    response_parts.append(f"Viewing plan. Last completed step was {self.last_completed_step_index + 1}. No new step marked as done in this call.")
                else: # current_step_index might be > 0 but nothing completed if mark_done was always false
                    response_parts.append("Viewing plan. No steps marked done yet.")


            # Display: Show the full plan with current status
            response_parts.append("\n--- Current Plan Status ---")
            if not self.parsed_plan_steps: # Should be caught earlier, but for safety
                 response_parts.append("  (No steps in plan to display)")
            else:
                for i, step_text in enumerate(self.parsed_plan_steps):
                    if i <= self.last_completed_step_index:
                         prefix = f"  [DONE] Step {i+1}:"
                    elif i == self.current_step_index and i < num_steps: # The new current/next step
                        prefix = f"  [NEXT] Step {i+1}:"
                    elif i > self.current_step_index and i < num_steps: # Upcoming steps
                        prefix = f"         Step {i+1}:"
                    else: # Only if all steps are done and i >= num_steps (should not be hit if list ends)
                        # This case might occur if parsed_plan_steps is empty after the check above.
                        # Or if current_step_index went past num_steps unexpectedly.
                        # For safety, we just list it.
                        prefix = f"         Step {i+1}:"
                    response_parts.append(f"{prefix} {step_text}")

            # Conclusion: Indicate next step or plan completion
            if self.current_step_index < num_steps:
                next_step_text = self.parsed_plan_steps[self.current_step_index]
                response_parts.append(f"\nNext action is Step {self.current_step_index + 1}: '{next_step_text}'")
            elif self.last_completed_step_index == num_steps -1 and num_steps > 0 : # All steps are actually done
                response_parts.append("\nPLAN COMPLETE: All steps have been processed.")
            elif num_steps == 0:
                response_parts.append("\nPlan is empty.")
            else: # current_step_index might be num_steps but last_completed not yet num_steps-1
                  # This means the "NEXT" pointer is past the end, implying completion.
                response_parts.append("\nPLAN COMPLETE: All steps have been processed.")

            return "\n".join(response_parts)

        view_check_tool = FunctionTool.from_defaults(
            fn=self._view_check_tool_func,  # Corrected to use the intended function and made it a method call
            name="view_check_plan",  # Changed name to snake_case for consistency, but "create plan" works if preferred
            description=(
                "Reviews the currently active multi-step execution plan and manages progress. "
                "Requires a boolean argument 'mark_current_step_as_done' (defaults to False). "
                "If True, the current 'NEXT' step is marked 'DONE', and the plan advances. "
                "If False (default), it only displays the plan with the current 'NEXT' step highlighted. "
                "Use to check current status and upcoming actions, or to confirm completion of a step."
            )
        )
        self.tools.append(view_check_tool)



    def _get_text_input_tool_func(self, prompt: str) -> str:
        additional_input = self.server.wait_for_input(prompt)
        print("-------------------------------------------\n")
        return f"The user responded to the prompt '{prompt}' with: '{additional_input}'."

    def _create_document_from_description_internal(self, file_path: str, content: str) -> str:
        """
        Internal method to handle file writing using FileEncoder.write_file_content.
        """
        if self.verbose:
            print(f"--- [{self.name}] Starting file writing for: '{file_path}' ---")

        try:
            result = write_file_content(file_path_str=file_path, content=content)
            if self.verbose:
                print(f"--- [{self.name}] write_file_content result: {result} ---")
            return result
        except Exception as e:
            error_msg = f"Error during file writing: {str(e)}"
            if self.verbose:
                print(f"--- [{self.name}] {error_msg} ---")
                import traceback
                traceback.print_exc()
            return error_msg

    def _get_gmail_service(self):
        """Initializes and returns a Gmail API service object."""
        if not get_user_google_access_token():
            return "Error: Google access token is required to initialize Gmail service."

        creds = GoogleCredentials(token=get_user_google_access_token())
        try:
            # cache_discovery=False is important for performance and avoiding discovery doc download issues
            service = build('gmail', 'v1', credentials=creds, cache_discovery=False)
            if self.verbose:
                print(f"--- [{self.name}] Gmail API service initialized for user. ---")
            return service
        except Exception as e:
            error_msg = f"Failed to build Gmail service: {e}"
            if self.verbose:
                print(f"--- [{self.name}] {error_msg} ---")
            return error_msg # Return error message instead of raising

    def _create_gmail_message_body(self, to_email: str, subject: str, message_text: str) -> dict:
        """Creates a Gmail API-compatible message body (base64url encoded) using EmailMessage."""
        message = EmailMessage()
        message.set_content(message_text)  # For plain text content
        message['To'] = to_email
        message['Subject'] = subject
        # 'From' will be set by Gmail API based on authenticated user (userId='me')

        raw_message = base64.urlsafe_b64encode(message.as_bytes()).decode()
        return {'raw': raw_message}

    def _create_message_with_attachment(self, to_email: str, subject: str, message_text: str, attachment_paths) -> dict:
        """Creates a Gmail API-compatible message body with optional attachments."""
        message = MIMEMultipart('mixed')
        message['To'] = to_email
        message['Subject'] = subject
        # 'From' will be set by Gmail API based on authenticated user (userId='me')

        # Attach the plain text body
        text_part = EmailMessage()
        text_part.set_content(message_text)
        message.attach(text_part)

        if attachment_paths != []:
            for file_path in attachment_paths:
                if file_path is None:
                    return {"raw":f"file '{file_path}' does not found"}
                if not os.path.exists(file_path):
                    if self.verbose:
                        print(f"--- [{self.name}] Warning: Attachment file not found: {file_path} ---")
                    continue # Skip this attachment if file not found

                try:
                    content_type, encoding = mimetypes.guess_type(file_path)
                    if content_type is None or encoding is not None:
                        content_type = 'application/octet-stream' # Default to binary if type is unknown or encoded

                    maintype, subtype = content_type.split('/', 1)

                    with open(file_path, 'rb') as f:
                        file_content = f.read()

                    part = MIMEBase(maintype, subtype)
                    part.set_payload(file_content)
                    encoders.encode_base64(part)
                    part.add_header('Content-Disposition', f'attachment; filename="{os.path.basename(file_path)}"')
                    message.attach(part)
                    if self.verbose:
                        print(f"--- [{self.name}] Attached file: {os.path.basename(file_path)} ---")

                except Exception as e:
                    if self.verbose:
                        print(f"--- [{self.name}] Error attaching file {file_path}: {e} ---")
                    continue # Continue with other attachments

        raw_message = base64.urlsafe_b64encode(message.as_bytes()).decode()
        return {'raw': raw_message}

    def ListSubAgents(self) -> str:
        """Lists the names of all created sub-agents."""
        return str(list(self.SubWorkers.keys()))

    def CreateSubAgent(self, name: str, system_prompt: str) -> str:
        """
        Creates a new sub-agent and adds a tool to the parent agent to call this sub-agent.

        Args:
            name: The name of the sub-agent.
            system_prompt: The system prompt for the sub-agent.

        Returns:
            The created sub-agent instance.
        """
        try:
            name = self.name + "/" + name
            if name in self.SubWorkers:
                msg = f"Warning: Sub-agent with name '{name}' already exists. Returning existing instance."
                print(msg)
                return msg
            if self.verbose:
                print(f"--- [{self.name}] Creating SubAgent: '{name}' ---")
            sub_agent = Agent(
                system_prompt=system_prompt,
                name=name,
                verbose=self.verbose
            )
            self.SubWorkers[name] = sub_agent
            return f"Sub-agent '{name}' created successfully with system prompt: '{system_prompt}'. It can now be called using its name."
        except Exception as e:
            msg = f"Error creating sub-agent '{name}': {str(e)}"
            print(msg)
            return msg

    def _send_email_internal(self, recipient: str, subject: str, body: str, attachment_paths: str = "") -> str:
        """
        Internal method to send an email using the Gmail API with optional attachments.
        Signals if Google Access Token is missing.
        Accepts attachment_paths as a comma-separated string.
        """
        if self.verbose:
            print(f"--- [{self.name}] Attempting to send email to: {recipient} with attachments string: {attachment_paths} ---")

        service = self._get_gmail_service()
        if isinstance(service, str): # Check if _get_gmail_service returned an error message
            return service # Return the error message

        try:
            # Split the comma-separated string into a list of paths
            paths_list = [p.strip() for p in attachment_paths.split(',') if p.strip()] if attachment_paths else None

            # Use the new function that handles attachments
            message_payload = self._create_message_with_attachment(
                to_email=recipient,
                subject=subject,
                message_text=body,
                attachment_paths=paths_list # Pass the list to the message creation function
            )
            sent_message = service.users().messages().send(userId='me', body=message_payload).execute()
            msg_id = sent_message.get('id', 'N/A')
            msg = f"Email sent successfully to {recipient}. Message ID: {msg_id}"
            if self.verbose:
                print(f"--- [{self.name}] {msg} ---")
            return msg
        except HttpError as error:
            error_msg = f"An API error occurred while sending email to {recipient}: {error.resp.status} - {error._get_reason()}"
            if self.verbose:
                print(f"--- [{self.name}] {error_msg} ---")
                # Optional: Log more details from error.content if needed, but avoid logging sensitive info
            return error_msg
        except Exception as e:
            error_msg = f"Error sending email to {recipient}: {str(e)}"
            if self.verbose:
                print(f"--- [{self.name}] {error_msg} ---")
                import traceback
                traceback.print_exc()
            return error_msg

    def _draft_email_internal(self, recipient: str, subject: str, body: str, attachment_paths: str = "") -> str:
        """
        Internal method to create an email draft using the Gmail API with optional attachments.
        Accepts attachment_paths as a comma-separated string.
        """
        if self.verbose:
            print(f"--- [{self.name}] Attempting to draft email to: {recipient} with attachments string: {attachment_paths} ---")

        service = self._get_gmail_service()
        if isinstance(service, str): # Check if _get_gmail_service returned an error message
            return service # Return the error message

        try:
            # Split the comma-separated string into a list of paths
            paths_list = [p.strip() for p in attachment_paths.split(',') if p.strip()] if attachment_paths else None

            # Use the new function that handles attachments
            message_payload = self._create_message_with_attachment(
                to_email=recipient,
                subject=subject,
                message_text=body,
                attachment_paths=paths_list # Pass the list to the message creation function
            )
            draft_body = {'message': message_payload}
            created_draft = service.users().drafts().create(userId='me', body=draft_body).execute()
            draft_id = created_draft.get('id', 'N/A')
            msg = f"Draft created successfully for {recipient}. Draft ID: {draft_id}"
            if self.verbose:
                print(f"--- [{self.name}] {msg} ---")
            return msg
        except HttpError as error:
            error_msg = f"An API error occurred while creating draft for {recipient}: {error.resp.status} - {error._get_reason()}"
            if self.verbose:
                print(f"--- [{self.name}] {error_msg} ---")
                # Optional: Log more details from error.content if needed
            return error_msg
        except Exception as e:
            error_msg = f"Error creating draft for {recipient}: {str(e)}"
            if self.verbose:
                print(f"--- [{self.name}] {error_msg} ---")
                import traceback
                traceback.print_exc()
            return error_msg


    def _schedule_task_internally(self, prompt: str, scheduled_time_iso: str) -> str:
        if self.verbose:
            print(f"--- [{self.name}] scheduling task at {scheduled_time_iso} ---")
        return self.server._schedule_new_prompt_tool(prompt, scheduled_time_iso)


    async def CallSubAgent(self, name: str, task: str) -> str:
        """
        Allows direct programmatic calling of a sub-agent's run method.
        This is not for the LLM to use as a tool, but for direct orchestration from code.

        Args:
            name: The name of the sub-agent to call.
            task: The task string to pass to the sub-agent's run method.

        Returns:
            The result from the sub-agent's run method or an error message.
        """
        if name in self.SubWorkers:
            sub_agent = self.SubWorkers[name]
            if self.verbose:
                print(f"--- [{self.name}] Directly calling SubAgent '{name}' with task: {task} ---")
            return await sub_agent.run(task)
        else:
            error_msg = f"Error: Sub-agent '{name}' not found in '{self.name}'."
            if self.verbose:
                print(f"--- [{self.name}] {error_msg} ---")
            return error_msg

    def _ensure_pdf_settings_configured(self):
        """
        Configures LlamaIndex.Settings for PDF processing if not already done.
        This uses specific models and settings as potentially defined in the PDF utility script.
        """
        if not self._pdf_settings_configured:
            if self.verbose:
                print(f"--- [{self.name}] Configuring LlamaIndex.Settings for PDF processing ---")
            
            if not GeminiKey: # Should have been caught earlier, but good for safety
                raise ValueError("GeminiKey (GOOGLE_API_KEY) not found. Cannot configure PDF embedding model.")

            # Configure Settings specifically for PDF operations
            Settings.llm = RateLimitedGemini(
                model=PDF_CONTEXT_LLM_MODEL,
                api_key=GeminiKey,
                temperature=PDF_CONTEXT_LLM_TEMP
            )
            Settings.embed_model = GeminiEmbedding(
                model_name=PDF_EMBED_MODEL_NAME, 
                api_key=GeminiKey
            )
            Settings.node_parser = SentenceSplitter(
                chunk_size=PDF_CHUNK_SIZE,
                chunk_overlap=PDF_CHUNK_OVERLAP,
            )
            self._pdf_settings_configured = True
            if self.verbose:
                print(f"--- [{self.name}] LlamaIndex.Settings configured for PDF.Embed: {PDF_EMBED_MODEL_NAME}, Parser: chunk_size={PDF_CHUNK_SIZE} ---")


    def load_and_index_Url(self, url: str, url_id: str):
        # --- RAG Pipeline ---
        # 3. Load data from the URL
        my_gemini_embed_model = Settings.embed_model
        if not isinstance(my_gemini_embed_model, GeminiEmbedding):
            print("CRITICAL: Settings.embed_model is not a GeminiEmbedding instance. Re-initializing for local use.")
            # Fallback if global settings failed, or for explicit local control
            try:
                Settings.embed_model = GeminiEmbedding(model_name="models/embedding-001")
            except Exception as e_embed_init:
                print(f"Failed to initialize GeminiEmbedding locally: {e_embed_init}")
                raise

        sane_url_id = "".join(c if c.isalnum() or c in ['_', '-'] else '_' for c in url_id)
        if not sane_url_id: # Should not happen if pdf_id is not empty
             sane_url_id = "default_url_id"
        if url_id != sane_url_id and self.verbose:
            print(f"--- [{self.name}] Sanitized pdf_id from '{url_id}' to '{sane_url_id}' for directory naming. ---")

        persist_dir = self.persist_base_dir / sane_url_id

        try:
            if sane_url_id in self.query_engines:
                return f"PDF '{url_id}' (ID: {sane_url_id}) is already loaded in memory. Use force_reindex=True to reload from file."


            index = None
            if persist_dir.exists():
                if self.verbose:
                    print(f"--- [{self.name}] Loading existing index for '{sane_url_id}' from {persist_dir} ---")
                storage_context = StorageContext.from_defaults(persist_dir=str(persist_dir))
                index = load_index_from_storage(storage_context, embed_model=Settings.embed_model)  # Uses Settings.embed_model
                if self.verbose:
                    print(f"--- [{self.name}] Index for '{sane_url_id}' loaded successfully. ---")
            else:
                if self.verbose:
                    print(f"--- [{self.name}] Creating new index for '{sane_url_id}' from URL: {url} ---")

                persist_dir.mkdir(parents=True, exist_ok=True)

                loader = SimpleWebPageReader(html_to_text=True)
                documents = []
                try:
                    # It's good practice to set a timeout for web requests
                    documents = loader.load_data(urls=[url])
                except Exception as e:
                    print(f"Error loading data from URL {url}: {e}")
                    print(
                        "This could be due to the website structure, content type (e.g., PDF instead of HTML), access restrictions, or timeout.")
                    return

                # 4. Create an index from the loaded documents
                index = VectorStoreIndex.from_documents(documents, embed_model=Settings.embed_model)

            if index:
                # Query engine uses Settings.llm by default if not overridden
                query_engine = index.as_query_engine(similarity_top_k=ITEM_SIMILARITY_TOP_K)
                self.query_engines[sane_url_id] = QueryTypes(query_engine, URL_TYPE)
                return f"URL '{url}' (ID: {sane_url_id}) processed. Query engine ready."
            else:  # Should not be reached if logic is correct
                return f"Error: Failed to load or create index for URL '{url}' (ID: {sane_url_id})."
        except Exception as e:
            error_msg = f"Error processing URL '{url}' (ID: {url_id}): {str(e)}"
            if self.verbose:
                print(f"--- [{self.name}] {error_msg} ---")
                import traceback
                traceback.print_exc()
            return error_msg


    def load_and_index_item(self, file_path_str: str, item_id: str, force_reindex: bool = False) -> str:
        """
        Loads a file from the given path, processes its text content,
        creates/loads a vector index, and stores a query engine for it.
        Uses FileDecoder to handle various file types.
        """
        self._ensure_pdf_settings_configured() # Settings are general for embedding/LLM

        file_path = Path(file_path_str).resolve() # Resolve to absolute path
        print(f"Attempting to load and index file: {file_path}")
        if not file_path.exists() or not file_path.is_file():
            return f"Error: File not found at '{file_path_str}' (resolved to '{file_path}')."

        # Use FileDecoder to get content
        content, error_msg = get_file_content(str(file_path))

        if error_msg:
            print(f"--- Error during file content extraction: {error_msg} ---")
            return f"Error extracting content from '{file_path_str}': {error_msg}"

        if not content or not content.strip():
             print(f"--- No text content extracted from file: {file_path} ---")
             return f"Error: No text content could be extracted from '{file_path_str}', or the file is not suitable for text summarization."

        # Basic sanitization for item_id to be used as a directory name
        sane_item_id = "".join(c if c.isalnum() or c in ['_', '-'] else '_' for c in item_id)
        if not sane_item_id: # Should not happen if item_id is not empty
             sane_item_id = "default_item_id"
        if item_id != sane_item_id and self.verbose:
            print(f"--- [{self.name}] Sanitized item_id from '{item_id}' to '{sane_item_id}' for directory naming. ---")

        item_persist_dir = self.persist_base_dir / sane_item_id

        try:
            if sane_item_id in self.query_engines and not force_reindex:
                return f"Item '{item_id}' (ID: {sane_item_id}) is already loaded in memory. Use force_reindex=True to reload from file."

            if force_reindex and item_persist_dir.exists():
                if self.verbose:
                    print(f"--- [{self.name}] FORCE_REINDEX: Deleting existing index for '{sane_item_id}' at {item_persist_dir} ---")
                shutil.rmtree(item_persist_dir)

            index = None
            if item_persist_dir.exists():
                if self.verbose:
                    print(f"--- [{self.name}] Loading existing index for '{sane_item_id}' from {item_persist_dir} ---")
                storage_context = StorageContext.from_defaults(persist_dir=str(item_persist_dir))
                index = load_index_from_storage(storage_context) # Uses Settings.embed_model
                if self.verbose:
                    print(f"--- [{self.name}] Index for '{sane_item_id}' loaded successfully. ---")
            else:
                if self.verbose:
                    print(f"--- [{self.name}] Creating new index for '{sane_item_id}' from file: {file_path} ---")

                item_persist_dir.mkdir(parents=True, exist_ok=True)

                # Create a single Document from the extracted content
                documents = [Document(text=content, metadata={'file_path': str(file_path)})]

                if not documents: # Should not happen if content is not empty
                    return f"Error: Could not create document object from extracted content for '{file_path_str}'."
                if self.verbose:
                    print(f"--- [{self.name}] Created 1 document object from extracted text. ---")

                nodes = Settings.node_parser.get_nodes_from_documents(documents, show_progress=self.verbose)
                if not nodes:
                    return f"Error: No nodes (chunks) were created from the content of '{file_path_str}'."
                if self.verbose:
                    print(f"--- [{self.name}] Parsed into {len(nodes)} Node object(s). ---")

                index = VectorStoreIndex(nodes, show_progress=self.verbose) # Uses Settings.embed_model
                index.storage_context.persist(persist_dir=str(item_persist_dir))
                if self.verbose:
                    print(f"--- [{self.name}] Index for '{sane_item_id}' created and persisted to {item_persist_dir}. ---")

            if index:
                # Query engine uses Settings.llm by default if not overridden
                query_engine = index.as_query_engine(similarity_top_k=ITEM_SIMILARITY_TOP_K)
                self.query_engines[sane_item_id] = QueryTypes(query_engine, FILE_TYPE) # Use FILE_TYPE
                return f"File '{file_path_str}' (ID: {sane_item_id}) processed. Query engine ready."
            else: # Should not be reached if logic is correct
                return f"Error: Failed to load or create index for file '{file_path_str}' (ID: {sane_item_id})."

        except Exception as e:
            error_msg = f"Error processing file '{file_path_str}' (ID: {item_id}): {str(e)}"
            if self.verbose:
                print(f"--- [{self.name}] {error_msg} ---")
                import traceback
                traceback.print_exc()
            return error_msg

    def query_indexed_item(self, item_id: str, query_text: str) -> str:
        """
        Queries a previously loaded and indexed PDF using its ID.
        """
        self._ensure_pdf_settings_configured() # Ensure settings are ready

        sane_item_id = "".join(c if c.isalnum() or c in ['_', '-'] else '_' for c in item_id)
        if not sane_item_id: sane_item_id = "default_item_id"

        if sane_item_id not in self.query_engines:
            persist_dir = self.persist_base_dir / sane_item_id
            if persist_dir.exists():
                if self.verbose:
                    print(f"--- [{self.name}] ITEM ID '{sane_item_id}' not in memory, attempting to load from storage: {persist_dir} ---")
                try:
                    # This re-loading essentially re-runs part of load_and_index_pdf logic
                    # It's a simplified auto-load. For full state persistence, Agent state would need saving/loading.
                    storage_context = StorageContext.from_defaults(persist_dir=str(persist_dir))
                    index = load_index_from_storage(storage_context) # Uses Settings.embed_model
                    query_engine = index.as_query_engine(similarity_top_k=ITEM_SIMILARITY_TOP_K) # Uses Settings.llm
                    self.query_engines[sane_item_id] = query_engine
                    if self.verbose:
                        print(f"--- [{self.name}] Successfully loaded index and query engine for '{sane_item_id}' from storage. ---")
                except Exception as e:
                    msg = f"Error: ITEM ID '{item_id}' (sanitized: {sane_item_id}) not in active query engines, and failed to auto-load from storage {persist_dir}: {e}"
                    if self.verbose: print(f"--- [{self.name}] {msg} ---")
                    return msg
            else:
                return f"Error: ITEM '{item_id}' (sanitized: {sane_item_id}) not found. Please load it first using 'load_pdf_document'."

        query_engine = self.query_engines[sane_item_id].query_engine
        try:
            if self.verbose:
                print(f"--- [{self.name}] Querying ITEM '{sane_item_id}' with: '{query_text}' ---")
            response = query_engine.query(query_text) # Uses Settings.llm via the query_engine
            response_str = str(response)
            if self.verbose:
                print(f"--- [{self.name}] Response from ITEM '{sane_item_id}': '{response_str}' ---")
            return response_str
        except Exception as e:
            error_msg = f"Error querying ITEM '{sane_item_id}': {str(e)}"
            if self.verbose:
                print(f"--- [{self.name}] {error_msg} ---")
                import traceback
                traceback.print_exc()
            return error_msg

    def list_loaded_pdfs(self) -> str:
        """
        Lists the IDs of all currently loaded and queryable PDFs.
        """
        # For more robustness, could also scan self.pdf_persist_base_dir for existing indexes
        # and report them as "available on disk, can be loaded/queried".
        # For now, just lists what's in memory.
        if not self.query_engines:
            return "No Items are currently active in memory."
        out = ""
        for key in self.query_engines.keys():
            out += key + " - " + self.query_engines[key].type + "\n"
        return f"Active ITEMs IDs in memory and their types: {out}"

    async def run(self, user_msg: str) -> str:
        if self.verbose: 
            print(f"\n--- [{self.name}] Task received: {user_msg} ---")
        try:
            # Ensure PDF settings are configured if any PDF tool might be called
            # This is a good place if tools might be used without explicit load first
            # However, individual PDF methods also call it for safety.
            # self._ensure_pdf_settings_configured() # Optional: configure preemptively

            agent_response = await self.worker.run(user_msg=user_msg, memory=self.memory)
            response = str(agent_response.response)

            if self.verbose: 
                print(f"--- [{self.name}] Response: {response} ---")
            return response
        except Exception as e:
            print(f"--- [{self.name}] Error during run: {e} ---")
            import traceback
            traceback.print_exc()
            return f"Error in {self.name}: {str(e)}"


<|MERGE_RESOLUTION|>--- conflicted
+++ resolved
@@ -138,19 +138,6 @@
         self.persist_base_dir.mkdir(parents=True, exist_ok=True)
         self._pdf_settings_configured = False
         self._email_settings_configured = False
-<<<<<<< HEAD
-        self.writing_output_dir = Path(f"./{WRITING_OUTPUT_BASE_DIR_NAME}")
-        self.writing_output_dir.mkdir(parents=True, exist_ok=True)
-        self.plan = ""
-
-        self.writing_llm = RateLimitedGemini(
-            model_name=WRITING_LLM_MODEL, # Corrected parameter name
-            api_key=GeminiKey,
-            temperature=WRITING_LLM_TEMP
-        )
-
-=======
->>>>>>> 8ee50f18106198084d7088798cf7417704830ad5
         self.worker = FunctionAgent(
             tools=self.tools,
             llm=llm,
